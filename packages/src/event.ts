--- conflicted
+++ resolved
@@ -17,16 +17,11 @@
   overlayId?: string;
 };
 
-<<<<<<< HEAD
 type OverlayAction = 'open' | 'close' | 'unmount';
 type StateChangeCallback = (overlayId: string, action: OverlayAction) => void;
 
-export function createOverlay() {
-  const [useOverlayEvent, createEvent] = createUseExternalEvents<OverlayEvent>('overlay-kit');
-=======
-export function createOverlay(overlayId: string) {
-  const [useOverlayEvent, createEvent] = createUseExternalEvents<OverlayEvent>(`${overlayId}/overlay-kit`);
->>>>>>> 1a5d4bb6
+export function createOverlay(contextId: string = 'overlay-kit') {
+  const [useOverlayEvent, createEvent] = createUseExternalEvents<OverlayEvent>(`${contextId}`);
 
   const stateChangeCallbacks = new Set<StateChangeCallback>();
 
