import {
  type OverlayAsyncControllerComponent,
  type OverlayControllerComponent,
} from './context/provider/content-overlay-controller';
import { createUseExternalEvents } from './utils';
import { randomId } from './utils/random-id';

export type OverlayEvent = {
  open: (args: { controller: OverlayControllerComponent; overlayId: string; componentKey: string }) => void;
  close: (overlayId: string) => void;
  unmount: (overlayId: string) => void;
  closeAll: () => void;
  unmountAll: () => void;
};

type OpenOverlayOptions = {
  overlayId?: string;
};

export function createOverlay(overlayId: string) {
  const [useOverlayEvent, createEvent] = createUseExternalEvents<OverlayEvent>(`${overlayId}/overlay-kit`);

  const open = (controller: OverlayControllerComponent, options?: OpenOverlayOptions) => {
    const overlayId = options?.overlayId ?? randomId();
    const componentKey = randomId();
    const dispatchOpenEvent = createEvent('open');

    dispatchOpenEvent({ controller, overlayId, componentKey });
    return overlayId;
  };

  const openAsync = async <T>(controller: OverlayAsyncControllerComponent<T>, options?: OpenOverlayOptions) => {
    return new Promise<T>((resolve) => {
      open((overlayProps, ...deprecatedLegacyContext) => {
        /**
         * @description close the overlay with resolve
         */
        const close = (param: T) => {
<<<<<<< HEAD
          resolve(param as T);
          overlayProps?.close();
=======
          resolve(param);
          overlayProps.close();
>>>>>>> 1a032638
        };
        /**
         * @description Passing overridden methods
         */
        const props = { ...overlayProps, close };
        return controller(props, ...deprecatedLegacyContext);
      }, options);
    });
  };

  const close = createEvent('close');
  const unmount = createEvent('unmount');
  const closeAll = createEvent('closeAll');
  const unmountAll = createEvent('unmountAll');

  return { open, openAsync, close, unmount, closeAll, unmountAll, useOverlayEvent };
}<|MERGE_RESOLUTION|>--- conflicted
+++ resolved
@@ -36,13 +36,8 @@
          * @description close the overlay with resolve
          */
         const close = (param: T) => {
-<<<<<<< HEAD
-          resolve(param as T);
+          resolve(param);
           overlayProps?.close();
-=======
-          resolve(param);
-          overlayProps.close();
->>>>>>> 1a032638
         };
         /**
          * @description Passing overridden methods
